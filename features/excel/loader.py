import pandas as pd


def load_excel(file):
    """Load an uploaded Excel file and return a dict of DataFrames keyed by sheet name.

    Parameters
    ----------
    file : streamlit.runtime.uploaded_file_manager.UploadedFile or file‑like
        The object returned from `st.file_uploader` (or any BytesIO).

    Returns
    -------
    dict[str, pandas.DataFrame]
        Mapping of sheet names to DataFrames containing the sheet data.
    """
    # Ensure buffer is at the start
    try:
        file.seek(0)
    except Exception:
        pass

    xls = pd.ExcelFile(file)
    result: dict[str, pd.DataFrame] = {}
    for sheet in xls.sheet_names:
        df = xls.parse(sheet)

        # Convert Unix timestamp columns or columns with epoch-like values
        for col in df.columns:
            name = str(col).lower()
            series = df[col]

            if "unix" in name and "ts" in name:
                # Explicit UNIX timestamp column
                df[col] = pd.to_datetime(series, unit="s", errors="coerce")
            else:
                # Heuristic detection of epoch numbers in seconds or milliseconds
                s = series.dropna()
                if not s.empty and pd.api.types.is_numeric_dtype(s):
                    sample = s.iloc[0]
                    if sample > 1e12:  # likely in milliseconds
                        df[col] = pd.to_datetime(series, unit="ms", errors="coerce")
                    elif sample > 1e9:
                        df[col] = pd.to_datetime(series, unit="s", errors="coerce")

            if pd.api.types.is_datetime64_any_dtype(df[col]):
                df[col] = df[col].dt.strftime("%d-%b-%Y")

        # Ensure object columns are cast to plain strings for Arrow
        obj_cols = df.select_dtypes(include="object").columns
        for obj in obj_cols:
            df[obj] = df[obj].astype(str)

        result[sheet] = df
    
    return result


def get_fund_series(excel_data: dict[str, pd.DataFrame], sheet: str, fund_name: str) -> list[float] | None:
    """Return numeric values from the column matching *fund_name*.

    The search first checks column headers case-insensitively. If no match is
    found, the first row is scanned for the fund name and the values beneath it
    are returned. Non-numeric values are ignored.
    """
    df = excel_data.get(sheet)
    if df is None or df.empty:
        return None

    def _clean_numeric(col: pd.Series) -> pd.Series:
        """Return numeric values from *col* handling common symbols."""
        cleaned = (
            col.astype(str)
            .str.replace(",", "", regex=False)
            .str.replace("%", "", regex=False)
        )
        return pd.to_numeric(cleaned, errors="coerce").dropna()

    fund_lower = fund_name.strip().lower()

    # 1) match against column labels
    cols_lower = [str(c).strip().lower() for c in df.columns]
    if fund_lower in cols_lower:
        col = df.iloc[:, cols_lower.index(fund_lower)]
        series = _clean_numeric(col)
        return series.tolist()

    # 2) match against first-row values
    first_row = df.iloc[0].astype(str).str.strip().str.lower()
    matches = first_row[first_row == fund_lower]
    if not matches.empty:
        idx = matches.index[0]
        col = _clean_numeric(df.loc[1:, idx])
        return col.tolist()

    return None


def get_fund_month_value(
    excel_data: dict[str, pd.DataFrame],
    sheet: str,
    fund_name: str,
    month: str,
) -> float | None:
    """Return the numeric value for ``fund_name`` at the row matching ``month``.

    The search matches ``fund_name`` against column headers (case-insensitive)
    or the first-row values, just like :func:`get_fund_series`. ``month`` can be
    any string recognised by :func:`pandas.to_datetime`, e.g. ``"Dec 2024"``.
    """
    df = excel_data.get(sheet)
    if df is None or df.empty:
        return None

    fund_lower = fund_name.strip().lower()

    # Find the column for the fund
    col_idx = None
    cols_lower = [str(c).strip().lower() for c in df.columns]
    df_values = df
    if fund_lower in cols_lower:
        col_idx = cols_lower.index(fund_lower)
    else:
        first_row = df.iloc[0].astype(str).str.strip().str.lower()
        matches = first_row[first_row == fund_lower]
        if not matches.empty:
            col_idx = matches.index[0]
            df_values = df.iloc[1:]

    if col_idx is None:
        return None

    # Find the row for the month
    target = pd.to_datetime(month, errors="coerce")
    date_col = pd.to_datetime(df_values.iloc[:, 0], errors="coerce")

    if pd.isna(target):
        mask = (
            df_values.iloc[:, 0]
            .astype(str)
            .str.strip()
            .str.lower()
            == month.strip().lower()
        )
    else:
        mask = (date_col.dt.month == target.month) & (date_col.dt.year == target.year)

    if not mask.any():
        return None

    value = pd.to_numeric(df_values.loc[mask].iloc[0, col_idx], errors="coerce")
    if pd.isna(value):
        return None
    return float(value)


def get_fund_rankings(
    excel_data: dict[str, pd.DataFrame],
    ticker: str,
    sheet: str | None = None,
) -> dict[str, dict[str, float | int]] | None:
    """Return ranking information for ``ticker``.

    The lookup is case-insensitive against column **B** (index 1). If the ticker
    is found, the function extracts rank values from the following columns:

    - ``R`` (Total Points)
    - ``V`` (1‑yr return)
    - ``Y`` (3‑yr return)
    - ``AB`` (5‑yr return)
    - ``AM`` (Maximum Drawdown)
    - ``AO`` (Sharpe Ratio)
    - ``AQ`` (Sortino Ratio)
    - ``AS`` (Treynor Measure)

    Column letters are interpreted using zero-based indices, so if a sheet does
    not contain enough columns the missing ranks are returned as ``None``.
    ``None`` is returned when the ticker cannot be found in any sheet.  The
    result is a dictionary mapping each sheet name that contains the ticker to
    the extracted ranking values, e.g. ``{"Sheet1": {"rank_total_pts": 1, ...}}``.
    """

    def _search(df: pd.DataFrame) -> dict[str, float | int] | None:
        tickers = df.iloc[:, 1].astype(str).str.strip().str.lower()
        mask = tickers == ticker.strip().lower()
        if not mask.any():
            return None
        row = df.loc[mask].iloc[0]

        def _get(col_idx: int) -> float | int | None:
            if col_idx >= len(row):
                return None
            val = row.iloc[col_idx]
            if pd.isna(val):
                return None
            try:
                return float(str(val).replace("%", "").replace(",", ""))
            except Exception:
                return None

        col_map = {
            "rank_total_pts": 17,  # R
            "rank_1yr": 21,       # V
            "rank_3yr": 24,       # Y
            "rank_5yr": 27,       # AB
            "rank_max_dd": 38,    # AM
            "rank_sharpe": 40,    # AO
            "rank_sortino": 42,   # AQ
            "rank_treynor": 44,   # AS
        }
        return {k: _get(idx) for k, idx in col_map.items()}

    results: dict[str, dict[str, float | int]] = {}

    # Search the explicitly provided sheet first if given
    searched: set[str] = set()
    if sheet:
        df = excel_data.get(sheet)
        if df is not None:
            searched.add(sheet)
<<<<<<< HEAD
            res = _search(df)
=======
            res = _search(df)            
>>>>>>> 635ce1cf
            if res is not None:
                results[sheet] = res

    # Search remaining sheets
    for name, df in excel_data.items():
        if name in searched:
            continue
        res = _search(df)
        if res is not None:
            results[name] = res

    return results or None

def list_sheets(excel_data: dict[str, pd.DataFrame]) -> list[str]:
    """Return all sheet names present in the uploaded workbook."""
    return list(excel_data)
<|MERGE_RESOLUTION|>--- conflicted
+++ resolved
@@ -218,11 +218,7 @@
         df = excel_data.get(sheet)
         if df is not None:
             searched.add(sheet)
-<<<<<<< HEAD
-            res = _search(df)
-=======
             res = _search(df)            
->>>>>>> 635ce1cf
             if res is not None:
                 results[sheet] = res
 
